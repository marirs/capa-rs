[package]
name = "capa"
version = "0.3.15"
description = "File capability extractor."
authors = ["Marirs <marirs@gmail.com>", "Andrey Mnatsakanov <andrey@3ig.kiev.ua>", "Jorge Alejandro Durán Royo<jorge.duran.royo@gmail.com>"]
keywords = ["capa", "fce", "capability", "aslr", "reverse"]
readme = "README.md"
license-file = "LICENSE"
repository = "https://github.com/marirs/capa-rs"
homepage = "https://github.com/marirs/capa-rs"
exclude = ["examples", "data"]
edition = "2021"

[dependencies]
hex = "0.4.3"
itertools = "0.12.1"
pdb = "0.8.0"
petgraph = "0.6.2"
regex = "1.5"
fancy-regex = { git = "https://github.com/mnaza/fancy-regex.git" }
serde = { version = "1", features = ["derive"] }
smda = "0.2.7"
thiserror = "1"
walkdir = "2.3.2"
yaml-rust = "0.4.5"
goblin = { version = "0.8.0", features = ["alloc"] }
maplit = "1"
dnfile = { git = "https://github.com/marirs/dnfile-rs.git", branch = "master" }
lazy_static = "1.4.0"
parking_lot = "0.12.1"
serde_json = "1.0.113"
<<<<<<< HEAD
log = "0.4.21"
memoffset = "0.9.0"
memmap2 = "0.9.4"
termcolor = "1.4.1"
scroll = "0.12.0"
once_cell = "1.19.0"
dynamic-loader-cache = "0.1"
rayon = "1.10.0"
=======
memoffset = "0.9.0"
memmap2 = "0.9.4"
scroll = "0.12.0"
once_cell = "1.19.0"
dynamic-loader-cache = "0.1"
>>>>>>> 6160b5bd

[dev-dependencies]
clap = { version = "4.0.27", features = ["cargo", "derive"] }

prettytable-rs = "0.10.0"

[lib]
name = "capa"
path = "src/lib.rs"

[features]
default = ["properties"]
verbose = []
properties = []

[[example]]
name = "capa_cli"
path = "examples/capa_cli.rs"
required-features = ["properties"]

[profile.dev]
opt-level = 3

[profile.release]
codegen-units = 1
debug-assertions = false
debug = false
opt-level = 3
lto = true<|MERGE_RESOLUTION|>--- conflicted
+++ resolved
@@ -29,22 +29,11 @@
 lazy_static = "1.4.0"
 parking_lot = "0.12.1"
 serde_json = "1.0.113"
-<<<<<<< HEAD
-log = "0.4.21"
-memoffset = "0.9.0"
-memmap2 = "0.9.4"
-termcolor = "1.4.1"
-scroll = "0.12.0"
-once_cell = "1.19.0"
-dynamic-loader-cache = "0.1"
-rayon = "1.10.0"
-=======
 memoffset = "0.9.0"
 memmap2 = "0.9.4"
 scroll = "0.12.0"
 once_cell = "1.19.0"
 dynamic-loader-cache = "0.1"
->>>>>>> 6160b5bd
 
 [dev-dependencies]
 clap = { version = "4.0.27", features = ["cargo", "derive"] }
