use crate::{rules::Value, Error, Result};

#[derive(Debug)]
pub enum RuleFeatureType {
    Api,
    StringFactory,
    String,
    Regex,
    Substring,
    Bytes,
    Number(u32),
    Offset(u32),
    Mnemonic,
    BasicBlock,
    Characteristic,
    Export,
    Import,
    Section,
    MatchedRule,
    FunctionName,
    Os,
    Format,
    Arch,
    Namespace,
    Class,
<<<<<<< HEAD
    OperandNumber(usize),
    OperandOffset(usize)
=======
>>>>>>> 26041e9e
}

#[derive(Debug, Clone, Hash, PartialEq, Eq)]
pub enum Feature {
    Api(ApiFeature),
    String(StringFeature),
    Regex(RegexFeature),
    Substring(SubstringFeature),
    Bytes(BytesFeature),
    Number(NumberFeature),
    Offset(OffsetFeature),
    Mnemonic(MnemonicFeature),
    BasicBlock(BasicBlockFeature),
    Characteristic(CharacteristicFeature),
    Export(ExportFeature),
    Import(ImportFeature),
    Section(SectionFeature),
    MatchedRule(MatchedRuleFeature),
    FunctionName(FunctionNameFeature),
    Os(OsFeature),
    Format(FormatFeature),
    Arch(ArchFeature),
    Namespace(NamespaceFeature),
    Class(ClassFeature),
    OperandNumber(OperandNumberFeature),
    OperandOffset(OperandOffsetFeature),
}

impl Feature {
    pub fn new(t: RuleFeatureType, value: &Value, description: &str) -> Result<Feature> {
        match t {
            RuleFeatureType::Api => Ok(Feature::Api(ApiFeature::new(
                &value.get_str()?,
                description,
            )?)),
            RuleFeatureType::StringFactory => {
                let vv = value.get_str()?;
                if vv.starts_with('/') && (vv.ends_with('/') || vv.ends_with("/i")) {
                    Ok(Feature::Regex(RegexFeature::new(
                        &value.get_str()?,
                        description,
                    )?))
                } else {
                    Ok(Feature::String(StringFeature::new(
                        &value.get_str()?,
                        description,
                    )?))
                }
            }
            RuleFeatureType::String => Ok(Feature::String(StringFeature::new(
                &value.get_str()?,
                description,
            )?)),
            RuleFeatureType::Regex => Ok(Feature::Regex(RegexFeature::new(
                &value.get_str()?,
                description,
            )?)),
            RuleFeatureType::Substring => Ok(Feature::Substring(SubstringFeature::new(
                &value.get_str()?,
                description,
            )?)),
            RuleFeatureType::Bytes => Ok(Feature::Bytes(BytesFeature::new(
                &value.get_bytes()?,
                description,
            )?)),
            crate::rules::RuleFeatureType::Number(s) => Ok(Feature::Number(NumberFeature::new(
                s,
                &value.get_int()?,
                description,
            )?)),
            crate::rules::RuleFeatureType::Offset(s) => Ok(Feature::Offset(OffsetFeature::new(
                s,
                &value.get_int()?,
                description,
            )?)),
            RuleFeatureType::Mnemonic => Ok(Feature::Mnemonic(MnemonicFeature::new(
                &value.get_str()?,
                description,
            )?)),
            RuleFeatureType::BasicBlock => Ok(Feature::BasicBlock(BasicBlockFeature::new()?)),
            crate::rules::RuleFeatureType::Characteristic => Ok(Feature::Characteristic(
                CharacteristicFeature::new(&value.get_str()?, description)?,
            )),
            RuleFeatureType::Export => Ok(Feature::Export(ExportFeature::new(
                &value.get_str()?,
                description,
            )?)),
            RuleFeatureType::Import => Ok(Feature::Import(ImportFeature::new(
                &value.get_str()?,
                description,
            )?)),
            RuleFeatureType::Section => Ok(Feature::Section(SectionFeature::new(
                &value.get_str()?,
                description,
            )?)),
            RuleFeatureType::MatchedRule => Ok(Feature::MatchedRule(MatchedRuleFeature::new(
                &value.get_str()?,
                description,
            )?)),
            RuleFeatureType::FunctionName => Ok(Feature::FunctionName(FunctionNameFeature::new(
                &value.get_str()?,
                description,
            )?)),
            RuleFeatureType::Os => Ok(Feature::Os(OsFeature::new(&value.get_str()?, description)?)),
            RuleFeatureType::Format => Ok(Feature::Format(FormatFeature::new(
                &value.get_str()?,
                description,
            )?)),
            RuleFeatureType::Arch => Ok(Feature::Arch(ArchFeature::new(
                &value.get_str()?,
                description,
            )?)),
            RuleFeatureType::Namespace => Ok(Feature::Namespace(NamespaceFeature::new(
                &value.get_str()?,
                description,
            )?)),
            RuleFeatureType::Class => Ok(Feature::Class(ClassFeature::new(
                &value.get_str()?,
                description,
            )?)),
            RuleFeatureType::OperandNumber(a) => Ok(Feature::OperandNumber(OperandNumberFeature::new(
                &a,
                &value.get_int()?,
                description,
            )?)),
            RuleFeatureType::OperandOffset(a) => Ok(Feature::OperandOffset(OperandOffsetFeature::new(
                &a,
                &value.get_int()? as &i128,
                description,
            )?)),
        }
    }

    pub fn is_supported_in_scope(&self, scope: &crate::rules::Scope) -> Result<bool> {
        match self {
            Feature::Api(a) => a.is_supported_in_scope(scope),
            Feature::Regex(a) => a.is_supported_in_scope(scope),
            Feature::String(a) => a.is_supported_in_scope(scope),
            Feature::Substring(a) => a.is_supported_in_scope(scope),
            Feature::Bytes(a) => a.is_supported_in_scope(scope),
            Feature::Number(a) => a.is_supported_in_scope(scope),
            Feature::Offset(a) => a.is_supported_in_scope(scope),
            Feature::Mnemonic(a) => a.is_supported_in_scope(scope),
            Feature::BasicBlock(a) => a.is_supported_in_scope(scope),
            Feature::Characteristic(a) => a.is_supported_in_scope(scope),
            Feature::Export(a) => a.is_supported_in_scope(scope),
            Feature::Import(a) => a.is_supported_in_scope(scope),
            Feature::Section(a) => a.is_supported_in_scope(scope),
            Feature::MatchedRule(a) => a.is_supported_in_scope(scope),
            Feature::FunctionName(a) => a.is_supported_in_scope(scope),
            Feature::Os(a) => a.is_supported_in_scope(scope),
            Feature::Format(a) => a.is_supported_in_scope(scope),
            Feature::Arch(a) => a.is_supported_in_scope(scope),
            Feature::Namespace(a) => a.is_supported_in_scope(scope),
            Feature::Class(a) => a.is_supported_in_scope(scope),
            Feature::OperandNumber(a) => a.is_supported_in_scope(scope),
            Feature::OperandOffset(a) => a.is_supported_in_scope(scope),
        }
    }

    pub fn evaluate(
        &self,
        features: &std::collections::HashMap<Feature, Vec<u64>>,
    ) -> Result<(bool, Vec<u64>)> {
        match self {
            Feature::Api(a) => a.evaluate(features),
            Feature::String(a) => a.evaluate(features),
            Feature::Regex(a) => a.evaluate(features),
            Feature::Substring(a) => a.evaluate(features),
            Feature::Bytes(a) => a.evaluate(features),
            Feature::Number(a) => a.evaluate(features),
            Feature::Offset(a) => a.evaluate(features),
            Feature::Mnemonic(a) => a.evaluate(features),
            Feature::BasicBlock(a) => a.evaluate(features),
            Feature::Characteristic(a) => a.evaluate(features),
            Feature::Export(a) => a.evaluate(features),
            Feature::Import(a) => a.evaluate(features),
            Feature::Section(a) => a.evaluate(features),
            Feature::MatchedRule(a) => a.evaluate(features),
            Feature::FunctionName(a) => a.evaluate(features),
            Feature::Os(a) => a.evaluate(features),
            Feature::Format(a) => a.evaluate(features),
            Feature::Arch(a) => a.evaluate(features),
            Feature::Namespace(a) => a.evaluate(features),
            Feature::Class(a) => a.evaluate(features),
            Feature::OperandNumber(a) => a.evaluate(features),
            Feature::OperandOffset(a) => a.evaluate(features),
        }
    }

    pub fn get_value(&self) -> Result<String> {
        match self {
            Feature::Api(a) => Ok(a.value.clone()),
            Feature::String(a) => Ok(a.value.clone()),
            Feature::Regex(a) => Ok(a.value.clone()),
            Feature::Substring(a) => Ok(a.value.clone()),
            Feature::Bytes(a) => Ok(hex::encode(a.value.clone())),
            Feature::Number(a) => Ok(a.value.to_string()),
            Feature::Offset(a) => Ok(a.value.to_string()),
            Feature::Mnemonic(a) => Ok(a.value.clone()),
            Feature::BasicBlock(_) => Ok("".to_string()),
            Feature::Characteristic(a) => Ok(a.value.clone()),
            Feature::Export(a) => Ok(a.value.clone()),
            Feature::Import(a) => Ok(a.value.clone()),
            Feature::Section(a) => Ok(a.value.clone()),
            Feature::MatchedRule(a) => Ok(a.value.clone()),
            Feature::FunctionName(a) => Ok(a.value.clone()),
            Feature::Os(a) => Ok(a.value.clone()),
            Feature::Format(a) => Ok(a.value.clone()),
            Feature::Arch(a) => Ok(a.value.clone()),
            Feature::Namespace(a) => Ok(a.value.clone()),
            Feature::Class(a) => Ok(a.value.clone()),
            Feature::OperandNumber(a) => Ok(a.value.to_string()),
            Feature::OperandOffset(a) => Ok(a.value.to_string()),
        }
    }
}

#[derive(Debug, Clone, Hash, PartialEq, Eq)]
pub struct FunctionNameFeature {
    value: String,
    description: String,
}

impl FunctionNameFeature {
    pub fn new(value: &str, description: &str) -> Result<FunctionNameFeature> {
        Ok(FunctionNameFeature {
            value: value.to_string(),
            description: description.to_string(),
        })
    }

    pub fn is_supported_in_scope(&self, scope: &crate::rules::Scope) -> Result<bool> {
        match scope {
            crate::rules::Scope::Function => Ok(false),
            crate::rules::Scope::File => Ok(true),
            crate::rules::Scope::BasicBlock => Ok(false),
            crate::rules::Scope::Instruction => Ok(false),
        }
    }
    pub fn evaluate(
        &self,
        features: &std::collections::HashMap<Feature, Vec<u64>>,
    ) -> Result<(bool, Vec<u64>)> {
        if features.contains_key(&Feature::FunctionName(self.clone())) {
            return Ok((true, features[&Feature::FunctionName(self.clone())].clone()));
        }
        Ok((false, vec![]))
    }
}

#[derive(Debug, Clone, Hash, PartialEq, Eq)]
pub struct SectionFeature {
    value: String,
    description: String,
}

impl SectionFeature {
    pub fn new(value: &str, description: &str) -> Result<SectionFeature> {
        Ok(SectionFeature {
            value: value.to_string(),
            description: description.to_string(),
        })
    }
    pub fn is_supported_in_scope(&self, scope: &crate::rules::Scope) -> Result<bool> {
        match scope {
            crate::rules::Scope::Function => Ok(false),
            crate::rules::Scope::File => Ok(true),
            crate::rules::Scope::BasicBlock => Ok(false),
            crate::rules::Scope::Instruction => Ok(false),
        }
    }
    pub fn evaluate(
        &self,
        features: &std::collections::HashMap<Feature, Vec<u64>>,
    ) -> Result<(bool, Vec<u64>)> {
        if features.contains_key(&Feature::Section(self.clone())) {
            return Ok((true, features[&Feature::Section(self.clone())].clone()));
        }
        Ok((false, vec![]))
    }
}

#[derive(Debug, Clone, Hash, PartialEq, Eq)]
pub struct ImportFeature {
    value: String,
    description: String,
}

impl ImportFeature {
    pub fn new(value: &str, description: &str) -> Result<ImportFeature> {
        Ok(ImportFeature {
            value: value.to_string(),
            description: description.to_string(),
        })
    }
    pub fn is_supported_in_scope(&self, scope: &crate::rules::Scope) -> Result<bool> {
        match scope {
            crate::rules::Scope::Function => Ok(false),
            crate::rules::Scope::File => Ok(true),
            crate::rules::Scope::BasicBlock => Ok(false),
            crate::rules::Scope::Instruction => Ok(false),
        }
    }
    pub fn evaluate(
        &self,
        features: &std::collections::HashMap<Feature, Vec<u64>>,
    ) -> Result<(bool, Vec<u64>)> {
        if features.contains_key(&Feature::Import(self.clone())) {
            return Ok((true, features[&Feature::Import(self.clone())].clone()));
        }
        Ok((false, vec![]))
    }
}

#[derive(Debug, Clone, Hash, PartialEq, Eq)]
pub struct ExportFeature {
    value: String,
    description: String,
}

impl ExportFeature {
    pub fn new(value: &str, description: &str) -> Result<ExportFeature> {
        Ok(ExportFeature {
            value: value.to_string(),
            description: description.to_string(),
        })
    }
    pub fn is_supported_in_scope(&self, scope: &crate::rules::Scope) -> Result<bool> {
        match scope {
            crate::rules::Scope::Function => Ok(false),
            crate::rules::Scope::File => Ok(true),
            crate::rules::Scope::BasicBlock => Ok(false),
            crate::rules::Scope::Instruction => Ok(false),
        }
    }
    pub fn evaluate(
        &self,
        features: &std::collections::HashMap<Feature, Vec<u64>>,
    ) -> Result<(bool, Vec<u64>)> {
        if features.contains_key(&Feature::Export(self.clone())) {
            return Ok((true, features[&Feature::Export(self.clone())].clone()));
        }
        Ok((false, vec![]))
    }
}

#[derive(Debug, Clone, Hash, PartialEq, Eq)]
pub struct BasicBlockFeature {}

impl BasicBlockFeature {
    pub fn new() -> Result<BasicBlockFeature> {
        Ok(BasicBlockFeature {})
    }
    pub fn is_supported_in_scope(&self, scope: &crate::rules::Scope) -> Result<bool> {
        match scope {
            crate::rules::Scope::Function => Ok(true),
            crate::rules::Scope::File => Ok(false),
            crate::rules::Scope::BasicBlock => Ok(false),
            crate::rules::Scope::Instruction => Ok(false),
        }
    }
    pub fn evaluate(
        &self,
        features: &std::collections::HashMap<Feature, Vec<u64>>,
    ) -> Result<(bool, Vec<u64>)> {
        if features.contains_key(&Feature::BasicBlock(self.clone())) {
            return Ok((true, features[&Feature::BasicBlock(self.clone())].clone()));
        }
        Ok((false, vec![]))
    }
}

#[derive(Debug, Clone)]
pub struct MnemonicFeature {
    value: String,
    _description: String,
}

impl MnemonicFeature {
    pub fn new(value: &str, description: &str) -> Result<MnemonicFeature> {
        Ok(MnemonicFeature {
            value: value.to_string(),
            _description: description.to_string(),
        })
    }
    pub fn is_supported_in_scope(&self, scope: &crate::rules::Scope) -> Result<bool> {
        match scope {
            crate::rules::Scope::Function => Ok(true),
            crate::rules::Scope::File => Ok(false),
            crate::rules::Scope::BasicBlock => Ok(true),
            crate::rules::Scope::Instruction => Ok(true),
        }
    }
    pub fn evaluate(
        &self,
        features: &std::collections::HashMap<Feature, Vec<u64>>,
    ) -> Result<(bool, Vec<u64>)> {
        if features.contains_key(&Feature::Mnemonic(self.clone())) {
            return Ok((true, features[&Feature::Mnemonic(self.clone())].clone()));
        }
        Ok((false, vec![]))
    }
}

impl std::hash::Hash for MnemonicFeature {
    fn hash<H: std::hash::Hasher>(&self, state: &mut H) {
        "mnemonic_feature".hash(state);
        self.value.hash(state);
    }
}

impl PartialEq for MnemonicFeature {
    fn eq(&self, other: &MnemonicFeature) -> bool {
        self.value == other.value
    }
}

impl Eq for MnemonicFeature {}

#[derive(Debug, Clone)]
pub struct OffsetFeature {
    _bits: u32,
    value: i128,
    _description: String,
}

impl OffsetFeature {
    pub fn new(bitness: u32, value: &i128, description: &str) -> Result<OffsetFeature> {
        Ok(OffsetFeature {
            _bits: bitness,
            value: *value,
            _description: description.to_string(),
        })
    }
    pub fn is_supported_in_scope(&self, scope: &crate::rules::Scope) -> Result<bool> {
        match scope {
            crate::rules::Scope::Function => Ok(true),
            crate::rules::Scope::File => Ok(false),
            crate::rules::Scope::BasicBlock => Ok(true),
            crate::rules::Scope::Instruction => Ok(true),
        }
    }
    pub fn evaluate(
        &self,
        features: &std::collections::HashMap<Feature, Vec<u64>>,
    ) -> Result<(bool, Vec<u64>)> {
        if features.contains_key(&Feature::Offset(self.clone())) {
            return Ok((true, features[&Feature::Offset(self.clone())].clone()));
        }
        Ok((false, vec![]))
    }
}

impl std::hash::Hash for OffsetFeature {
    fn hash<H: std::hash::Hasher>(&self, state: &mut H) {
        "offset_feature".hash(state);
        self.value.hash(state);
    }
}

impl PartialEq for OffsetFeature {
    fn eq(&self, other: &OffsetFeature) -> bool {
        self.value == other.value
    }
}

impl Eq for OffsetFeature {}

#[derive(Debug, Clone)]
pub struct OperandOffsetFeature {
    index: usize,
    value: i128,
    _description: String,
}

impl OperandOffsetFeature {
    pub fn new(index: &usize, value: &i128, description: &str) -> Result<Self> {
        Ok(Self {
            index: *index,
            value: *value,
            _description: description.to_string(),
        })
    }
    pub fn is_supported_in_scope(&self, scope: &crate::rules::Scope) -> Result<bool> {
        match scope {
            crate::rules::Scope::Function => Ok(true),
            crate::rules::Scope::File => Ok(false),
            crate::rules::Scope::BasicBlock => Ok(true),
            crate::rules::Scope::Instruction => Ok(true),
        }
    }
    pub fn evaluate(
        &self,
        features: &std::collections::HashMap<Feature, Vec<u64>>,
    ) -> Result<(bool, Vec<u64>)> {
        if features.contains_key(&Feature::OperandOffset(self.clone())) {
            return Ok((true, features[&Feature::OperandOffset(self.clone())].clone()));
        }
        Ok((false, vec![]))
    }
}

impl std::hash::Hash for OperandOffsetFeature {
    fn hash<H: std::hash::Hasher>(&self, state: &mut H) {
        "operand_offset_feature".hash(state);
        self.index.hash(state);
        self.value.hash(state);
    }
}

impl PartialEq for OperandOffsetFeature {
    fn eq(&self, other: &Self) -> bool {
        self.value == other.value && self.index == other.index
    }
}

impl Eq for OperandOffsetFeature {}

#[derive(Debug, Clone)]
pub struct NumberFeature {
    _bits: u32,
    value: i128,
    _description: String,
}

impl NumberFeature {
    pub fn new(bitness: u32, value: &i128, description: &str) -> Result<NumberFeature> {
        Ok(NumberFeature {
            _bits: bitness,
            value: *value,
            _description: description.to_string(),
        })
    }
    pub fn is_supported_in_scope(&self, scope: &crate::rules::Scope) -> Result<bool> {
        match scope {
            crate::rules::Scope::Function => Ok(true),
            crate::rules::Scope::File => Ok(false),
            crate::rules::Scope::BasicBlock => Ok(true),
            crate::rules::Scope::Instruction => Ok(true),
        }
    }
    pub fn evaluate(
        &self,
        features: &std::collections::HashMap<Feature, Vec<u64>>,
    ) -> Result<(bool, Vec<u64>)> {
        if features.contains_key(&Feature::Number(self.clone())) {
            return Ok((true, features[&Feature::Number(self.clone())].clone()));
        }
        Ok((false, vec![]))
    }
}

impl std::hash::Hash for NumberFeature {
    fn hash<H: std::hash::Hasher>(&self, state: &mut H) {
        "number_feature".hash(state);
        self.value.hash(state);
    }
}

impl PartialEq for NumberFeature {
    fn eq(&self, other: &NumberFeature) -> bool {
        self.value == other.value
    }
}

impl Eq for NumberFeature {}

#[derive(Debug, Clone)]
pub struct OperandNumberFeature {
    index: usize,
    value: i128,
    _description: String,
}

impl OperandNumberFeature {
    pub fn new(index: &usize, value: &i128, description: &str) -> Result<Self> {
        Ok(Self {
            index: *index,
            value: *value,
            _description: description.to_string(),
        })
    }
    pub fn is_supported_in_scope(&self, scope: &crate::rules::Scope) -> Result<bool> {
        match scope {
            crate::rules::Scope::Function => Ok(true),
            crate::rules::Scope::File => Ok(false),
            crate::rules::Scope::BasicBlock => Ok(true),
            crate::rules::Scope::Instruction => Ok(true),
        }
    }
    pub fn evaluate(
        &self,
        features: &std::collections::HashMap<Feature, Vec<u64>>,
    ) -> Result<(bool, Vec<u64>)> {
        if features.contains_key(&Feature::OperandNumber(self.clone())) {
            return Ok((true, features[&Feature::OperandNumber(self.clone())].clone()));
        }
        Ok((false, vec![]))
    }
}

impl std::hash::Hash for OperandNumberFeature {
    fn hash<H: std::hash::Hasher>(&self, state: &mut H) {
        "operand_number_feature".hash(state);
        self.index.hash(state);
        self.value.hash(state);
    }
}

impl PartialEq for OperandNumberFeature {
    fn eq(&self, other: &OperandNumberFeature) -> bool {
        self.value == other.value && self.index == other.index
    }
}

impl Eq for OperandNumberFeature {}


#[derive(Debug, Clone, Hash, PartialEq, Eq)]
pub struct ApiFeature {
    value: String,
    description: String,
}

impl ApiFeature {
    pub fn new(value: &str, description: &str) -> Result<ApiFeature> {
        Ok(ApiFeature {
            value: value.to_string(),
            description: description.to_string(),
        })
    }
    pub fn is_supported_in_scope(&self, scope: &crate::rules::Scope) -> Result<bool> {
        match scope {
            crate::rules::Scope::Function => Ok(true),
            crate::rules::Scope::File => Ok(false),
            crate::rules::Scope::BasicBlock => Ok(true),
            crate::rules::Scope::Instruction => Ok(true),
        }
    }
    pub fn evaluate(
        &self,
        features: &std::collections::HashMap<Feature, Vec<u64>>,
    ) -> Result<(bool, Vec<u64>)> {
        if features.contains_key(&Feature::Api(self.clone())) {
            return Ok((true, features[&Feature::Api(self.clone())].clone()));
        }
        Ok((false, vec![]))
    }
}

#[derive(Debug, Clone, Hash, PartialEq, Eq)]
pub struct MatchedRuleFeature {
    pub value: String,
    description: String,
}

impl MatchedRuleFeature {
    pub fn new(value: &str, description: &str) -> Result<MatchedRuleFeature> {
        Ok(MatchedRuleFeature {
            value: value.to_string(),
            description: description.to_string(),
        })
    }
    pub fn is_supported_in_scope(&self, scope: &crate::rules::Scope) -> Result<bool> {
        match scope {
            crate::rules::Scope::Function => Ok(true),
            crate::rules::Scope::File => Ok(true),
            crate::rules::Scope::BasicBlock => Ok(true),
            crate::rules::Scope::Instruction => Ok(true),
        }
    }
    pub fn evaluate(
        &self,
        features: &std::collections::HashMap<Feature, Vec<u64>>,
    ) -> Result<(bool, Vec<u64>)> {
        if features.contains_key(&Feature::MatchedRule(self.clone())) {
            return Ok((true, features[&Feature::MatchedRule(self.clone())].clone()));
        }
        Ok((false, vec![]))
    }
}

#[derive(Debug, Clone, Hash, PartialEq, Eq)]
pub struct CharacteristicFeature {
    value: String,
    description: String,
}

impl CharacteristicFeature {
    pub fn new(value: &str, description: &str) -> Result<CharacteristicFeature> {
        Ok(CharacteristicFeature {
            value: value.to_string(),
            description: description.to_string(),
        })
    }

    pub fn is_supported_in_scope(&self, scope: &crate::rules::Scope) -> Result<bool> {
        match scope {
            crate::rules::Scope::Function => match self.value.as_str() {
                "calls from" => Ok(true),
                "calls to" => Ok(true),
                "loop" => Ok(true),
                "recursive call" => Ok(true),
                "nzxor" => Ok(true),
                "peb access" => Ok(true),
                "fs access" => Ok(true),
                "gs access" => Ok(true),
                "cross section flow" => Ok(true),
                "tight loop" => Ok(true),
                "stack string" => Ok(true),
                "indirect call" => Ok(true),
                "call $+5" => Ok(true),
                "unmanaged call" => Ok(true),
                _ => Ok(false),
            },
            crate::rules::Scope::File => match self.value.as_str() {
                "embedded pe" => Ok(true),
                "mixed mode" => Ok(true),
                _ => Ok(false),
            },
            crate::rules::Scope::BasicBlock => match self.value.as_str() {
                "nzxor" => Ok(true),
                "peb access" => Ok(true),
                "fs access" => Ok(true),
                "gs access" => Ok(true),
                "cross section flow" => Ok(true),
                "tight loop" => Ok(true),
                "stack string" => Ok(true),
                "indirect call" => Ok(true),
                "call $+5" => Ok(true),
                "unmanaged call" => Ok(true),
                _ => Ok(false),
            },
            crate::rules::Scope::Instruction => match self.value.as_str() {
                "nzxor" => Ok(true),
                "peb access" => Ok(true),
                "fs access" => Ok(true),
                "gs access" => Ok(true),
                "cross section flow" => Ok(true),
                "indirect call" => Ok(true),
                "call $+5" => Ok(true),
                "unmanaged call" => Ok(true),
                _ => Ok(false),
            },
        }
    }
    pub fn evaluate(
        &self,
        features: &std::collections::HashMap<Feature, Vec<u64>>,
    ) -> Result<(bool, Vec<u64>)> {
        if features.contains_key(&Feature::Characteristic(self.clone())) {
            return Ok((
                true,
                features[&Feature::Characteristic(self.clone())].clone(),
            ));
        }
        Ok((false, vec![]))
    }
}

#[derive(Debug, Clone, Hash, PartialEq, Eq)]
pub struct StringFeature {
    value: String,
    description: String,
}

impl StringFeature {
    pub fn new(value: &str, description: &str) -> Result<StringFeature> {
        Ok(StringFeature {
            value: value.to_string(),
            description: description.to_string(),
        })
    }

    pub fn is_supported_in_scope(&self, scope: &crate::rules::Scope) -> Result<bool> {
        match scope {
            crate::rules::Scope::Function => Ok(true),
            crate::rules::Scope::File => Ok(true),
            crate::rules::Scope::BasicBlock => Ok(true),
            crate::rules::Scope::Instruction => Ok(true),
        }
    }
    pub fn evaluate(
        &self,
        features: &std::collections::HashMap<Feature, Vec<u64>>,
    ) -> Result<(bool, Vec<u64>)> {
        if features.contains_key(&Feature::String(self.clone())) {
            return Ok((true, features[&Feature::String(self.clone())].clone()));
        }
        Ok((false, vec![]))
    }
}

#[derive(Debug, Clone, Hash, PartialEq, Eq)]
pub struct SubstringFeature {
    value: String,
    description: String,
}

impl SubstringFeature {
    pub fn new(value: &str, description: &str) -> Result<SubstringFeature> {
        Ok(SubstringFeature {
            value: value.to_string(),
            description: description.to_string(),
        })
    }
    pub fn is_supported_in_scope(&self, scope: &crate::rules::Scope) -> Result<bool> {
        match scope {
            crate::rules::Scope::Function => Ok(true),
            crate::rules::Scope::File => Ok(true),
            crate::rules::Scope::BasicBlock => Ok(true),
            crate::rules::Scope::Instruction => Ok(true),
        }
    }
    pub fn evaluate(
        &self,
        features: &std::collections::HashMap<Feature, Vec<u64>>,
    ) -> Result<(bool, Vec<u64>)> {
        //# mapping from string value to list of locations.
        //# will unique the locations later on.
        let mut matches: std::collections::HashMap<String, Vec<u64>> =
            std::collections::HashMap::new();
        for (feature, locations) in features {
            if let Feature::String(_) = feature {
                if feature.get_value()?.contains(&self.value) {
                    match matches.get_mut(&feature.get_value()?) {
                        Some(ss) => {
                            ss.extend(locations);
                        }
                        _ => {
                            matches.insert(feature.get_value()?, locations.clone());
                        }
                    }
                }
            }
        }
        if !matches.is_empty() {
            //finalize: defaultdict -> dict
            //which makes json serialization easier

            //# collect all locations
            let mut locations: std::collections::HashSet<u64> = std::collections::HashSet::new();
            for (_, locs) in matches {
                for loc in locs {
                    locations.insert(loc);
                }
            }
            //# unlike other features, we cannot return put a reference to `self` directly in a `Result`.
            //# this is because `self` may match on many strings, so we can't stuff the matched value into it.
            //# instead, return a new instance that has a reference to both the substring and the matched values.
            return Ok((true, locations.iter().copied().collect()));
        } else {
            Ok((false, vec![]))
        }
    }
}

#[derive(Debug, Clone)]
pub struct RegexFeature {
    value: String,
    _description: String,
    re: regex::bytes::Regex,
}

impl RegexFeature {
    pub fn new(value: &str, description: &str) -> Result<RegexFeature> {
        let mut rre = r"(?-u)(?s)".to_string() + &value["/".len()..value.len() - "/".len()];
        if value.ends_with("/i") {
            rre = r"(?-u)(?s)(?i)".to_string() + &value["/".len()..value.len() - "/i".len()];
        }
        rre = rre.replace("\\/", "/");
        rre = rre.replace("\\\"", "\"");
        rre = rre.replace("\\'", "'");
        rre = rre.replace("\\%", "%");
        let rr = match regex::bytes::Regex::new(&rre) {
            Ok(s) => s,
            Err(e) => {
                println!("{:?}", e);
                return Err(Error::RegexError(e));
            }
        };
        Ok(RegexFeature {
            value: value.to_string(),
            _description: description.to_string(),
            re: rr,
        })
    }
    pub fn is_supported_in_scope(&self, scope: &crate::rules::Scope) -> Result<bool> {
        match scope {
            crate::rules::Scope::Function => Ok(true),
            crate::rules::Scope::File => Ok(true),
            crate::rules::Scope::BasicBlock => Ok(true),
            crate::rules::Scope::Instruction => Ok(true),
        }
    }
    pub fn evaluate(
        &self,
        features: &std::collections::HashMap<Feature, Vec<u64>>,
    ) -> Result<(bool, Vec<u64>)> {
        //# mapping from string value to list of locations.
        //# will unique the locations later on.
        let mut ll = vec![];
        for (feature, locations) in features {
            if let Feature::String(s) = feature {
                if self.re.find(s.value.as_bytes()).is_some() {
                    ll.extend(locations);
                }
            }
        }
        if !ll.is_empty() {
            return Ok((true, ll));
        }
        Ok((false, vec![]))
    }
}

impl std::hash::Hash for RegexFeature {
    fn hash<H: std::hash::Hasher>(&self, state: &mut H) {
        "regex_feature".hash(state);
        self.value.hash(state);
    }
}

impl PartialEq for RegexFeature {
    fn eq(&self, other: &RegexFeature) -> bool {
        self.value == other.value
    }
}

impl Eq for RegexFeature {}

// #[derive(Debug, Clone, Hash, PartialEq, Eq)]
// pub struct StringFactoryFeature{
//     value: String,
//     description: String
// }

// impl StringFactoryFeature{
//     pub fn new(value: &str, description: &str) -> Result<StringFactoryFeature>{
// //         Ok(StringFactoryFeature{
// //             value: value.to_string(),
// //             description: description.to_string(),
// //         })
// //     }
// //     pub fn is_supported_in_scope(&self, scope: &crate::rules::Scope) -> Result<bool>{
// //         match scope{
// //             crate::rules::Scope::Function => {
// //                 Ok(true)
// //             },
// //             crate::rules::Scope::File => {
// //                 Ok(true)
// //             },
// //             crate::rules::Scope::BasicBlock => {
// //                 Ok(true)
// //             }
// //         }
// //     }
// //     pub fn evaluate(&self, features: std::collections::HashMap<Feature, Vec<u64>>) -> Result<(bool, Vec<u64>)>{
// //         if features.contains_key(&Feature::StringFactoryFeature(*self)){
// //             return Ok((true, features[&Feature::StringFactoryFeature(*self)]));
// //         }
// //         Ok((false, vec![]))
// //     }
// // }

#[derive(Debug, Clone)]
pub struct BytesFeature {
    value: Vec<u8>,
    _description: String,
}

impl BytesFeature {
    pub fn new(value: &[u8], description: &str) -> Result<BytesFeature> {
        Ok(BytesFeature {
            value: value.to_owned(),
            _description: description.to_string(),
        })
    }
    pub fn is_supported_in_scope(&self, scope: &crate::rules::Scope) -> Result<bool> {
        match scope {
            crate::rules::Scope::Function => Ok(true),
            crate::rules::Scope::File => Ok(false),
            crate::rules::Scope::BasicBlock => Ok(true),
            crate::rules::Scope::Instruction => Ok(true),
        }
    }
    pub fn evaluate(
        &self,
        features: &std::collections::HashMap<Feature, Vec<u64>>,
    ) -> Result<(bool, Vec<u64>)> {
        for (feature, locations) in features {
            if let Feature::Bytes(s) = feature {
                if s.value.starts_with(&self.value) {
                    return Ok((true, locations.clone()));
                }
            } else {
                continue;
            }
        }
        Ok((false, vec![]))
    }
}

impl std::hash::Hash for BytesFeature {
    fn hash<H: std::hash::Hasher>(&self, state: &mut H) {
        "bytes_feature".hash(state);
        self.value.hash(state);
    }
}

impl PartialEq for BytesFeature {
    fn eq(&self, other: &BytesFeature) -> bool {
        self.value == other.value
    }
}

impl Eq for BytesFeature {}

#[derive(Debug, Clone)]
pub struct ArchFeature {
    value: String,
    _description: String,
}

impl ArchFeature {
    pub fn new(value: &str, description: &str) -> Result<ArchFeature> {
        Ok(ArchFeature {
            value: value.to_string(),
            _description: description.to_string(),
        })
    }
    pub fn is_supported_in_scope(&self, scope: &crate::rules::Scope) -> Result<bool> {
        match scope {
            crate::rules::Scope::Function => Ok(true),
            crate::rules::Scope::File => Ok(true),
            crate::rules::Scope::BasicBlock => Ok(true),
            crate::rules::Scope::Instruction => Ok(true),
        }
    }
    pub fn evaluate(
        &self,
        features: &std::collections::HashMap<Feature, Vec<u64>>,
    ) -> Result<(bool, Vec<u64>)> {
        if features.contains_key(&Feature::Arch(self.clone())) {
            return Ok((true, features[&Feature::Arch(self.clone())].clone()));
        }
        Ok((false, vec![]))
    }
}

impl std::hash::Hash for ArchFeature {
    fn hash<H: std::hash::Hasher>(&self, state: &mut H) {
        "arch_feature".hash(state);
        self.value.to_lowercase().hash(state);
    }
}

impl PartialEq for ArchFeature {
    fn eq(&self, other: &ArchFeature) -> bool {
        self.value.to_lowercase() == other.value.to_lowercase()
    }
}

impl Eq for ArchFeature {}

#[derive(Debug, Clone)]
pub struct NamespaceFeature {
    value: String,
    _description: String,
}

impl NamespaceFeature {
    pub fn new(value: &str, description: &str) -> Result<Self> {
        Ok(Self {
            value: value.to_string(),
            _description: description.to_string(),
        })
    }
    pub fn is_supported_in_scope(&self, scope: &crate::rules::Scope) -> Result<bool> {
        match scope {
            crate::rules::Scope::Function => Ok(true),
            crate::rules::Scope::File => Ok(true),
            crate::rules::Scope::BasicBlock => Ok(true),
            crate::rules::Scope::Instruction => Ok(true),
        }
    }
    pub fn evaluate(
        &self,
        features: &std::collections::HashMap<Feature, Vec<u64>>,
    ) -> Result<(bool, Vec<u64>)> {
        if features.contains_key(&Feature::Namespace(self.clone())) {
            return Ok((true, features[&Feature::Namespace(self.clone())].clone()));
        }
        Ok((false, vec![]))
    }
}

impl std::hash::Hash for NamespaceFeature {
    fn hash<H: std::hash::Hasher>(&self, state: &mut H) {
        "namespace_feature".hash(state);
        self.value.to_lowercase().hash(state);
    }
}

impl PartialEq for NamespaceFeature {
    fn eq(&self, other: &NamespaceFeature) -> bool {
        self.value.to_lowercase() == other.value.to_lowercase()
    }
}

impl Eq for NamespaceFeature {}

#[derive(Debug, Clone)]
pub struct ClassFeature {
    value: String,
    _description: String,
}

impl ClassFeature {
    pub fn new(value: &str, description: &str) -> Result<Self> {
        Ok(Self {
            value: value.to_string(),
            _description: description.to_string(),
        })
    }
    pub fn is_supported_in_scope(&self, scope: &crate::rules::Scope) -> Result<bool> {
        match scope {
            crate::rules::Scope::Function => Ok(true),
            crate::rules::Scope::File => Ok(true),
            crate::rules::Scope::BasicBlock => Ok(true),
            crate::rules::Scope::Instruction => Ok(true),
        }
    }
    pub fn evaluate(
        &self,
        features: &std::collections::HashMap<Feature, Vec<u64>>,
    ) -> Result<(bool, Vec<u64>)> {
        if features.contains_key(&Feature::Class(self.clone())) {
            return Ok((true, features[&Feature::Class(self.clone())].clone()));
        }
        Ok((false, vec![]))
    }
}

impl std::hash::Hash for ClassFeature {
    fn hash<H: std::hash::Hasher>(&self, state: &mut H) {
        "namespace_feature".hash(state);
        self.value.to_lowercase().hash(state);
    }
}

impl PartialEq for ClassFeature {
    fn eq(&self, other: &Self) -> bool {
        self.value.to_lowercase() == other.value.to_lowercase()
    }
}

impl Eq for ClassFeature {}

#[derive(Debug, Clone)]
pub struct OsFeature {
    value: String,
    _description: String,
}

impl OsFeature {
    pub fn new(value: &str, description: &str) -> Result<OsFeature> {
        Ok(OsFeature {
            value: value.to_string(),
            _description: description.to_string(),
        })
    }
    pub fn is_supported_in_scope(&self, scope: &crate::rules::Scope) -> Result<bool> {
        match scope {
            crate::rules::Scope::Function => Ok(true),
            crate::rules::Scope::File => Ok(true),
            crate::rules::Scope::BasicBlock => Ok(true),
            crate::rules::Scope::Instruction => Ok(true),
        }
    }
    pub fn evaluate(
        &self,
        features: &std::collections::HashMap<Feature, Vec<u64>>,
    ) -> Result<(bool, Vec<u64>)> {
        if features.contains_key(&Feature::Os(self.clone())) {
            return Ok((true, features[&Feature::Os(self.clone())].clone()));
        }
        Ok((false, vec![]))
    }
}

impl std::hash::Hash for OsFeature {
    fn hash<H: std::hash::Hasher>(&self, state: &mut H) {
        "os_feature".hash(state);
        self.value.to_lowercase().hash(state);
    }
}

impl PartialEq for OsFeature {
    fn eq(&self, other: &OsFeature) -> bool {
        self.value.to_lowercase() == other.value.to_lowercase()
    }
}

impl Eq for OsFeature {}

#[derive(Debug, Clone)]
pub struct FormatFeature {
    value: String,
    _description: String,
}

impl FormatFeature {
    pub fn new(value: &str, description: &str) -> Result<FormatFeature> {
        Ok(FormatFeature {
            value: value.to_string(),
            _description: description.to_string(),
        })
    }
    pub fn is_supported_in_scope(&self, scope: &crate::rules::Scope) -> Result<bool> {
        match scope {
            crate::rules::Scope::Function => Ok(false),
            crate::rules::Scope::File => Ok(true),
            crate::rules::Scope::BasicBlock => Ok(false),
            crate::rules::Scope::Instruction => Ok(false),
        }
    }
    pub fn evaluate(
        &self,
        features: &std::collections::HashMap<Feature, Vec<u64>>,
    ) -> Result<(bool, Vec<u64>)> {
        if features.contains_key(&Feature::Format(self.clone())) {
            return Ok((true, features[&Feature::Format(self.clone())].clone()));
        }
        Ok((false, vec![]))
    }
}

impl std::hash::Hash for FormatFeature {
    fn hash<H: std::hash::Hasher>(&self, state: &mut H) {
        "format_feature".hash(state);
        self.value.to_lowercase().hash(state);
    }
}

impl PartialEq for FormatFeature {
    fn eq(&self, other: &FormatFeature) -> bool {
        self.value.to_lowercase() == other.value.to_lowercase()
    }
}

impl Eq for FormatFeature {}<|MERGE_RESOLUTION|>--- conflicted
+++ resolved
@@ -23,11 +23,8 @@
     Arch,
     Namespace,
     Class,
-<<<<<<< HEAD
     OperandNumber(usize),
     OperandOffset(usize)
-=======
->>>>>>> 26041e9e
 }
 
 #[derive(Debug, Clone, Hash, PartialEq, Eq)]
