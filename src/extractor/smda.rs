#![allow(dead_code, clippy::to_string_in_format_args)]

use std::collections::HashMap;

use smda::{
    Disassembler,
    function::{Function, Instruction},
    report::DisassemblyReport,
};

use crate::{
    consts::{FileFormat, Os},
    error::Error,
    Result,
};
<<<<<<< HEAD
=======
use smda::{
    function::{Function, Instruction},
    report::DisassemblyReport,
    Disassembler,
};
use std::collections::HashMap;
>>>>>>> 6160b5bd

#[derive(Debug, Clone)]
struct InstructionS {
    i: Instruction,
}
impl super::Instruction for InstructionS {
    fn is_mov_imm_to_stack(&self) -> Result<bool> {
        is_mov_imm_to_stack(&self.i)
    }
    fn get_printable_len(&self) -> Result<u64> {
        Ok(self.i.get_printable_len()?)
    }
    fn as_any(&self) -> &dyn std::any::Any {
        self
    }
}

#[derive(Debug, Clone)]
struct FunctionS {
    f: Function,
}

impl super::Function for FunctionS {
    fn inrefs(&self) -> &Vec<u64> {
        &self.f.inrefs
    }
    fn blockrefs(&self) -> &HashMap<u64, Vec<u64>> {
        &self.f.blockrefs
    }
    fn offset(&self) -> u64 {
        self.f.offset
    }

    fn get_blocks(&self) -> Result<HashMap<u64, Vec<Box<dyn super::Instruction>>>> {
        let mut res = HashMap::<u64, Vec<Box<dyn super::Instruction>>>::new();
        for (u, b) in self.f.get_blocks()? {
            let mut instr: Vec<Box<dyn super::Instruction>> = vec![];
            for i in b {
                instr.push(Box::new(InstructionS { i: i.clone() }));
            }
            res.insert(*u, instr);
        }
        Ok(res)
    }
    fn as_any(&self) -> &dyn std::any::Any {
        self
    }
}

#[derive(Debug, Clone)]
pub struct Extractor {
    pub report: DisassemblyReport,
    buf: Vec<u8>,
    path: String,
}

impl super::Extractor for Extractor {
    fn is_dot_net(&self) -> bool {
        false
    }

    fn get_base_address(&self) -> Result<u64> {
        Ok(self.report.base_addr)
    }

    fn format(&self) -> FileFormat {
        match self.report.format {
            smda::FileFormat::PE => FileFormat::PE,
            smda::FileFormat::ELF => FileFormat::ELF,
        }
    }

    fn bitness(&self) -> u32 {
        self.report.bitness
    }

    fn extract_global_features(&self) -> Result<Vec<(crate::rules::features::Feature, u64)>> {
        Ok(vec![
            (
                crate::rules::features::Feature::Os(crate::rules::features::OsFeature::new(
                    &self.extract_os()?.to_string(),
                    "",
                )?),
                0,
            ),
            (
                crate::rules::features::Feature::Arch(crate::rules::features::ArchFeature::new(
                    &self.extract_arch()?.to_string(),
                    "",
                )?),
                0,
            ),
        ])
    }

    fn extract_file_features(&self) -> Result<Vec<(crate::rules::features::Feature, u64)>> {
        let mut res = vec![];
        //        res.extend(self.extract_file_embedded_pe()?);
        res.extend(self.extract_file_export_names()?);
        res.extend(self.extract_file_import_names()?);
        res.extend(self.extract_file_section_names()?);
        res.extend(self.extract_file_embedded_pe()?);
        res.extend(self.extract_file_strings()?);
        //        res.extend(self.extract_file_function_names(pbytes)?);
        res.extend(self.extract_file_format()?);
        Ok(res)
    }

    fn get_functions(&self) -> Result<HashMap<u64, Box<dyn super::Function>>> {
        let mut res = HashMap::<u64, Box<dyn super::Function>>::new();
        for (u, f) in self.report.get_functions()? {
            res.insert(*u, Box::new(FunctionS { f: f.clone() }));
        }
        Ok(res)
    }

    fn extract_function_features(
        &self,
        f: &Box<dyn super::Function>,
    ) -> Result<Vec<(crate::rules::features::Feature, u64)>> {
        let mut res = vec![]; //extract function calls to
        for inref in f.inrefs() {
            res.push((
                crate::rules::features::Feature::Characteristic(
                    crate::rules::features::CharacteristicFeature::new("calls to", "")?,
                ),
                *inref,
            ));
        }
        //parse if a function has a loop
        let mut vertices_names = std::collections::HashSet::new();
        let mut edges = vec![];
        for (bb_from, bb_tos) in f.blockrefs() {
            for bb_to in bb_tos {
                vertices_names.insert(*bb_from);
                vertices_names.insert(*bb_to);
                edges.push((*bb_from, *bb_to))
            }
        }
        if !edges.is_empty() && self.has_loop(&vertices_names, &edges)? {
            res.push((
                crate::rules::features::Feature::Characteristic(
                    crate::rules::features::CharacteristicFeature::new("loop", "")?,
                ),
                f.offset(),
            ));
        }
        Ok(res)
    }

    fn get_basic_blocks(
        &self,
        f: &Box<dyn super::Function>,
    ) -> Result<HashMap<u64, Vec<Box<dyn super::Instruction>>>> {
        f.get_blocks()
    }

    fn get_instructions<'a>(
        &self,
        _f: &Box<dyn super::Function>,
        bb: &'a (&u64, &Vec<Box<dyn super::Instruction>>),
    ) -> Result<&'a Vec<Box<dyn super::Instruction>>> {
        Ok(bb.1)
    }

    fn extract_basic_block_features(
        &self,
        f: &Box<dyn super::Function>,
        bb: &(&u64, &Vec<Box<dyn super::Instruction>>),
    ) -> Result<Vec<(crate::rules::features::Feature, u64)>> {
        let mut res = vec![(
            crate::rules::features::Feature::BasicBlock(
                crate::rules::features::BasicBlockFeature::new()?,
            ),
            *bb.0,
        )];
        if f.blockrefs().contains_key(bb.0) && f.blockrefs()[bb.0].contains(bb.0) {
            res.push((
                crate::rules::features::Feature::Characteristic(
                    crate::rules::features::CharacteristicFeature::new("tight loop", "")?,
                ),
                *bb.0,
            ));
        }
        let mut count = 0;
        for instr in bb.1 {
            if instr.is_mov_imm_to_stack()? {
                count += instr.get_printable_len()?;
            }
            if count > 8 {
                //MIN_STACKSTRING_LEN
                res.push((
                    crate::rules::features::Feature::Characteristic(
                        crate::rules::features::CharacteristicFeature::new("stack string", "")?,
                    ),
                    *bb.0,
                ));
            }
        }
        Ok(res)
    }

    fn extract_insn_features(
        &self,
        f: &Box<dyn super::Function>,
        insn: &Box<dyn super::Instruction>,
    ) -> Result<Vec<(crate::rules::features::Feature, u64)>> {
        let f: &FunctionS = f.as_any().downcast_ref::<FunctionS>().unwrap();
        let insn: &InstructionS = insn.as_any().downcast_ref::<InstructionS>().unwrap();
        let mut res = vec![];
        res.extend(self.extract_insn_api_features(&f.f, &insn.i)?);
        res.extend(self.extract_insn_number_features(&f.f, &insn.i)?);
        res.extend(self.extract_insn_string_features(&f.f, &insn.i)?);
        res.extend(self.extract_insn_bytes_features(&f.f, &insn.i)?);
        res.extend(self.extract_insn_offset_features(&f.f, &insn.i)?);
        res.extend(self.extract_insn_nzxor_characteristic_features(&f.f, &insn.i)?);
        res.extend(self.extract_insn_obfs_call_plus_5_characteristic_features(&f.f, &insn.i)?);
        res.extend(self.extract_insn_mnemonic_features(&f.f, &insn.i)?);
        res.extend(self.extract_insn_peb_access_characteristic_features(&f.f, &insn.i)?);
        res.extend(self.extract_insn_cross_section_cflow(&f.f, &insn.i)?);
        res.extend(self.extract_insn_segment_access_features(&f.f, &insn.i)?);
        res.extend(self.extract_function_calls_from(&f.f, &insn.i)?);
        res.extend(self.extract_function_indirect_call_characteristic_features(&f.f, &insn.i)?);
        Ok(res)
    }
}

impl Extractor {
    pub fn new(
        path: &str,
        high_accuracy: bool,
        resolve_tailcalls: bool,
        data: &Vec<u8>,
    ) -> Result<Extractor> {
        Ok(Extractor {
            report: Disassembler::disassemble_file(
                path,
                high_accuracy,
                resolve_tailcalls,
                Some(data),
            )?,
            buf: data.clone(),
            path: path.to_string(),
        })
    }

    pub fn get_buf(&self) -> Result<&[u8]> {
        Ok(&self.buf)
    }

    pub fn get_elf_os(elf: &goblin::elf::Elf) -> Result<Os> {
        match elf.header.e_ident[7] {
            0x00 => Ok(Os::UNDEFINED),
            0x01 => Ok(Os::HPUX),
            0x02 => Ok(Os::NETBSD),
            0x03 => Ok(Os::LINUX),
            0x04 => Ok(Os::HURD),
            0x06 => Ok(Os::SOLARIS),
            0x07 => Ok(Os::AIX),
            0x08 => Ok(Os::IRIX),
            0x09 => Ok(Os::FREEBSD),
            0x0A => Ok(Os::TRU64),
            0x0B => Ok(Os::MODESTO),
            0x0C => Ok(Os::OPENBSD),
            0x0D => Ok(Os::OPENVMS),
            0x0E => Ok(Os::NSK),
            0x0F => Ok(Os::AROS),
            0x10 => Ok(Os::FENIXOS),
            0x11 => Ok(Os::CLOUD),
            _ => Err(Error::UnsupportedOsError),
        }
    }
    pub fn extract_os(&self) -> Result<Os> {
        match goblin::Object::parse(&self.buf)? {
            goblin::Object::Elf(elf) => Extractor::get_elf_os(&elf),
            goblin::Object::PE(_) => Ok(Os::WINDOWS),
            _ => Err(Error::UnsupportedOsError),
        }
    }

    pub fn extract_arch(&self) -> Result<crate::FileArchitecture> {
        Ok(self.report.architecture)
    }

    pub fn has_loop(
        &self,
        vertices_names: &std::collections::HashSet<u64>,
        edges: &[(u64, u64)],
    ) -> Result<bool> {
        let mut vertices = std::collections::HashMap::new();
        let mut graph = petgraph::graph::Graph::<u64, ()>::new(); // directed and unlabeled
        for n in vertices_names {
            vertices.insert(n, graph.add_node(*n));
        }
        graph.extend_with_edges(
            edges
                .iter()
                .map(|(a, b)| (vertices[a], vertices[b]))
                .collect::<Vec<(petgraph::graph::NodeIndex, petgraph::graph::NodeIndex)>>(),
        );
        let scc = petgraph::algo::kosaraju_scc(&graph);
        let mut res = false;
        for s in &scc {
            res |= s.len() >= 2 //threshold
        }
        Ok(res)
    }

    fn extract_file_format(&self) -> Result<Vec<(crate::rules::features::Feature, u64)>> {
        let mut res = vec![];
        res.push((
            crate::rules::features::Feature::Format(crate::rules::features::FormatFeature::new(
                if let smda::FileFormat::PE = self.report.format {
                    "pe"
                } else {
                    "elf"
                },
                "",
            )?),
            0,
        ));
        Ok(res)
    }

    fn extract_file_embedded_pe(&self) -> Result<Vec<(crate::rules::features::Feature, u64)>> {
        let mut res = vec![];
        for (mz_offset, _pe_offset, _key) in
            Extractor::find_embedded_pe_headers(&self.report.buffer)
        {
            res.push((
                crate::rules::features::Feature::Characteristic(
                    crate::rules::features::CharacteristicFeature::new("embedded pe", "")?,
                ),
                mz_offset,
            ));
        }
        Ok(res)
    }

    pub fn extract_file_section_names(
        &self,
    ) -> Result<Vec<(crate::rules::features::Feature, u64)>> {
        let mut res = vec![];
        for (n, b, _e) in &self.report.sections {
            res.push((
                crate::rules::features::Feature::Section(
                    crate::rules::features::SectionFeature::new(n.trim_matches(char::from(0)), "")?,
                ),
                *b,
            ));
        }
        Ok(res)
    }

    pub fn extract_file_export_names(&self) -> Result<Vec<(crate::rules::features::Feature, u64)>> {
        let mut res = vec![];
        for (e, o, ree) in &self.report.exports {
            match ree {
                None => {
                    res.push((
                        crate::rules::features::Feature::Export(
                            crate::rules::features::ExportFeature::new(e, "")?,
                        ),
                        *o as u64,
                    ));
                }
                Some(re) => {
                    res.push((
                        crate::rules::features::Feature::Export(
                            crate::rules::features::ExportFeature::new(re, "")?,
                        ),
                        *o as u64,
                    ));
                    res.push((
                        crate::rules::features::Feature::Characteristic(
                            crate::rules::features::CharacteristicFeature::new(
                                "forwarded export",
                                "",
                            )?,
                        ),
                        *o as u64,
                    ));
                }
            }
        }
        Ok(res)
    }

    pub fn extract_file_import_names(&self) -> Result<Vec<(crate::rules::features::Feature, u64)>> {
        let mut res = vec![];
        for (d, f, o) in &self.report.imports {
            for n in generate_symbols(&Some(d.to_string()), &Some(f.to_string()))? {
                res.push((
                    crate::rules::features::Feature::Import(
                        crate::rules::features::ImportFeature::new(&n, "")?,
                    ),
                    *o as u64,
                ));
            }
        }
        Ok(res)
    }

    fn extract_file_strings(&self) -> Result<Vec<(crate::rules::features::Feature, u64)>> {
        let mut res = vec![];
        for (s, a) in extract_file_strings(&self.buf)? {
            let trimmed = s.trim();
            if trimmed.is_empty() {
                continue;
            }
            res.push((
                crate::rules::features::Feature::String(
                    crate::rules::features::StringFeature::new(trimmed, "")?,
                ),
                a,
            ));
        }
        Ok(res)
    }

    pub fn extract_function_indirect_call_characteristic_features(
        &self,
        _f: &Function,
        insn: &Instruction,
    ) -> Result<Vec<(crate::rules::features::Feature, u64)>> {
        let mut res = vec![];
        if insn.mnemonic != "call" {
            return Ok(res);
        }
        if let Some(o) = &insn.operands {
            if o.starts_with("0x") {
                return Ok(res);
            }
            if o.contains("qword ptr") && o.contains("rip") {
                return Ok(res);
            }
            if o.starts_with("dword ptr [0x") {
                return Ok(res);
            }
            //# call edx
            //# call dword ptr [eax+50h]
            //# call qword ptr [rsp+78h]
            res.push((
                crate::rules::features::Feature::Characteristic(
                    crate::rules::features::CharacteristicFeature::new("indirect call", "")?,
                ),
                insn.offset,
            ));
        }
        Ok(res)
    }

    pub fn extract_function_calls_from(
        &self,
        f: &Function,
        insn: &Instruction,
    ) -> Result<Vec<(crate::rules::features::Feature, u64)>> {
        let mut res = vec![];
        if insn.mnemonic != "call" {
            return Ok(res);
        }

        if f.outrefs.contains_key(&insn.offset) {
            for outref in &f.outrefs[&insn.offset] {
                res.push((
                    crate::rules::features::Feature::Characteristic(
                        crate::rules::features::CharacteristicFeature::new("calls from", "")?,
                    ),
                    *outref,
                ));
                if outref == &f.offset {
                    //if we found a jump target and it's the function address
                    //mark as recursive
                    res.push((
                        crate::rules::features::Feature::Characteristic(
                            crate::rules::features::CharacteristicFeature::new(
                                "recursive call",
                                "",
                            )?,
                        ),
                        *outref,
                    ));
                }
            }
        }
        if f.apirefs.contains_key(&insn.offset) {
            res.push((
                crate::rules::features::Feature::Characteristic(
                    crate::rules::features::CharacteristicFeature::new("calls from", "")?,
                ),
                insn.offset,
            ));
        }
        Ok(res)
    }
    pub fn extract_insn_segment_access_features(
        &self,
        _f: &Function,
        insn: &Instruction,
    ) -> Result<Vec<(crate::rules::features::Feature, u64)>> {
        let mut res = vec![];
        if let Some(o) = &insn.operands {
            let operands: Vec<String> = o.split(',').map(|s| s.trim().to_string()).collect();
            for operand in operands {
                if operand.contains("fs:") {
                    res.push((
                        crate::rules::features::Feature::Characteristic(
                            crate::rules::features::CharacteristicFeature::new("fs access", "")?,
                        ),
                        insn.offset,
                    ));
                }
                if operand.contains("gs:") {
                    res.push((
                        crate::rules::features::Feature::Characteristic(
                            crate::rules::features::CharacteristicFeature::new("gs access", "")?,
                        ),
                        insn.offset,
                    ));
                }
            }
        }
        Ok(res)
    }

    pub fn extract_insn_cross_section_cflow(
        &self,
        f: &Function,
        insn: &Instruction,
    ) -> Result<Vec<(crate::rules::features::Feature, u64)>> {
        let mut res = vec![];
        if ["call", "jmp"].contains(&&insn.mnemonic[..]) {
            if f.apirefs.contains_key(&insn.offset) {
                return Ok(res);
            }

            if f.outrefs.contains_key(&insn.offset) {
                for target in &f.outrefs[&insn.offset] {
                    if self.report.get_section(&insn.offset)? != self.report.get_section(target)? {
                        res.push((
                            crate::rules::features::Feature::Characteristic(
                                crate::rules::features::CharacteristicFeature::new(
                                    "cross section flow",
                                    "",
                                )?,
                            ),
                            insn.offset,
                        ));
                    }
                }
            } else if let Some(o) = &insn.operands {
                // if o.starts_with("0x") {
                //     let target = u64::from_str_radix(&o[2..], 16)?;
                if let Some(x) = o.strip_prefix("0x") {
                    let target = u64::from_str_radix(x, 16)?;
                    if self.report.get_section(&insn.offset)? != self.report.get_section(&target)? {
                        res.push((
                            crate::rules::features::Feature::Characteristic(
                                crate::rules::features::CharacteristicFeature::new(
                                    "cross section flow",
                                    "",
                                )?,
                            ),
                            insn.offset,
                        ));
                    }
                }
            }
        }
        Ok(res)
    }

    pub fn extract_insn_peb_access_characteristic_features(
        &self,
        _f: &Function,
        insn: &Instruction,
    ) -> Result<Vec<(crate::rules::features::Feature, u64)>> {
        let mut res = vec![];
        if !["push", "mov"].contains(&&insn.mnemonic[..]) {
            return Ok(res);
        }
        if let Some(o) = &insn.operands {
            let operands: Vec<String> = o.split(',').map(|s| s.trim().to_string()).collect();
            for operand in operands {
                if (operand.contains("fs:") && operand.contains("0x30"))
                    || (operand.contains("gs:") && operand.contains("0x60"))
                {
                    res.push((
                        crate::rules::features::Feature::Characteristic(
                            crate::rules::features::CharacteristicFeature::new("peb access", "")?,
                        ),
                        insn.offset,
                    ));
                }
            }
        }
        Ok(res)
    }

    pub fn extract_insn_mnemonic_features(
        &self,
        _f: &Function,
        insn: &Instruction,
    ) -> Result<Vec<(crate::rules::features::Feature, u64)>> {
        Ok(vec![(
            crate::rules::features::Feature::Mnemonic(
                crate::rules::features::MnemonicFeature::new(&insn.mnemonic, "")?,
            ),
            insn.offset,
        )])
    }

    pub fn extract_insn_nzxor_characteristic_features(
        &self,
        f: &Function,
        insn: &Instruction,
    ) -> Result<Vec<(crate::rules::features::Feature, u64)>> {
        let mut res = vec![];
        if !["xor", "xorpd", "xorps", "pxor"].contains(&&insn.mnemonic[..]) {
            return Ok(res);
        }
        if let Some(o) = &insn.operands {
            let operands: Vec<String> = o.split(',').map(|s| s.trim().to_string()).collect();
            if operands[0] == operands[1] {
                return Ok(res);
            }
        }
        if is_security_cookie(f, insn)? {
            return Ok(res);
        }

        res.push((
            crate::rules::features::Feature::Characteristic(
                crate::rules::features::CharacteristicFeature::new("nzxor", "")?,
            ),
            insn.offset,
        ));
        Ok(res)
    }

    pub fn extract_insn_obfs_call_plus_5_characteristic_features(
        &self,
        _f: &Function,
        insn: &Instruction,
    ) -> Result<Vec<(crate::rules::features::Feature, u64)>> {
        let mut res = vec![];
        if &insn.mnemonic[..] != "call" {
            return Ok(res);
        }
        if let Some(o) = &insn.operands {
            if !o.starts_with("0x") {
                return Ok(res);
            }
            if u64::from_str_radix(&o[2..], 16)? == insn.offset + 5 {
                res.push((
                    crate::rules::features::Feature::Characteristic(
                        crate::rules::features::CharacteristicFeature::new("call $+5", "")?,
                    ),
                    insn.offset,
                ));
            }
        }
        Ok(res)
    }

    pub fn extract_insn_offset_features(
        &self,
        f: &Function,
        insn: &Instruction,
    ) -> Result<Vec<(crate::rules::features::Feature, u64)>> {
        let mut res = vec![];
        //# examples:
        //#
        //#     mov eax, [esi + 4]
        //#     mov eax, [esi + ecx + 16384]
        if let Some(o) = &insn.operands {
            let operands: Vec<String> = o.split(',').map(|s| s.trim().to_string()).collect();
            for (i, operand) in operands.iter().enumerate() {
                if !operand.contains("ptr") {
                    continue;
                }
                //NOTE not sure
                if
                /*operand.contains("esp") ||*/
                operand.contains("ebp") || operand.contains("rbp") {
                    continue;
                }
                let mut number = 0;
                let re_number_hex =
                    regex::Regex::new(r"(?P<sign>[+\-]) (?P<num>0x[a-fA-F0-9]+)").unwrap();
                let re_number_int = regex::Regex::new(r"(?P<sign>[+\-]) (?P<num>[0-9])").unwrap();
                let number_hex = re_number_hex.captures(operand);
                let number_int = re_number_int.captures(operand);
                if let Some(n) = number_hex {
                    number = i128::from_str_radix(&n["num"][2..], 16)?;
                    if &n["sign"] == "-" {
                        number *= -1;
                    }
                } else if let Some(n) = number_int {
                    number = (n["num"]).parse::<i128>()?;
                    if &n["sign"] == "-" {
                        number *= -1;
                    }
                }
                res.push((
                    crate::rules::features::Feature::Offset(
                        crate::rules::features::OffsetFeature::new(f.bitness, &number, "")?,
                    ),
                    insn.offset,
                ));
                res.push((
                    crate::rules::features::Feature::OperandOffset(
                        crate::rules::features::OperandOffsetFeature::new(&i, &number, "")?,
                    ),
                    insn.offset,
                ));
            }
        }
        Ok(res)
    }

    pub fn extract_insn_string_features(
        &self,
        _f: &Function,
        insn: &Instruction,
    ) -> Result<Vec<(crate::rules::features::Feature, u64)>> {
        let mut res = vec![];
        //# example:
        //#
        //#     push    offset aAcr     ; "ACR  > "
        for data_ref in insn.get_data_refs(&self.report)? {
            for v in derefs(&self.report, &data_ref)? {
                let string_read = read_string(&self.report, &v)?;
                let trimmed = string_read.trim();
                if trimmed.is_empty() {
                    continue;
                }
                res.push((
                    crate::rules::features::Feature::String(
                        crate::rules::features::StringFeature::new(
                            trimmed.trim_end_matches('\x00'),
                            "",
                        )?,
                    ),
                    insn.offset,
                ));
            }
        }
        Ok(res)
    }

    pub fn extract_insn_bytes_features(
        &self,
        _f: &Function,
        insn: &Instruction,
    ) -> Result<Vec<(crate::rules::features::Feature, u64)>> {
        let mut res = vec![];

        for data_ref in insn.get_data_refs(&self.report)? {
            for v in derefs(&self.report, &data_ref)? {
                let bytes_read = read_bytes(&self.report, &v, 0x100)?;
                if all_zeros(bytes_read)? || is_padding(bytes_read)? {
                    continue;
                }
                res.push((
                    crate::rules::features::Feature::Bytes(
                        crate::rules::features::BytesFeature::new(bytes_read, "")?,
                    ),
                    insn.offset,
                ));
            }
        }
        Ok(res)
    }

    fn parse_operand_to_number(&self, operand: &str) -> Option<i128> {
        if let Some(x) = operand.strip_prefix("0x") {
            i128::from_str_radix(x, 16).ok()
        } else if let Some(stripped_operand) = operand.strip_suffix('h') {
            i128::from_str_radix(stripped_operand, 16).ok()
        } else {
            i128::from_str_radix(operand, 16).ok()
        }
    }

    pub fn extract_insn_number_features(
        &self,
        f: &Function,
        insn: &Instruction,
    ) -> Result<Vec<(crate::rules::features::Feature, u64)>> {
        let mut res = vec![];
        if let Some(o) = &insn.operands {
            let operands: Vec<String> = o.split(',').map(|s| s.trim().to_string()).collect();

            if insn.mnemonic == "add" && ["esp", "rsp"].contains(&operands[0].as_str()) {
                return Ok(vec![]);
            }

            for (i, operand) in operands.iter().enumerate() {
                if let Some(s) = self.parse_operand_to_number(operand) {
                    res.push((
                        crate::rules::features::Feature::Number(
                            crate::rules::features::NumberFeature::new(f.bitness, &s, "")?,
                        ),
                        insn.offset,
                    ));
                    res.push((
                        crate::rules::features::Feature::OperandNumber(
                            crate::rules::features::OperandNumberFeature::new(&i, &s, "")?,
                        ),
                        insn.offset,
                    ));
                }
            }
        }
        Ok(res)
    }

    pub fn extract_insn_api_features(
        &self,
        f: &Function,
        insn: &Instruction,
    ) -> Result<Vec<(crate::rules::features::Feature, u64)>> {
        let mut res = vec![];
        if f.apirefs.contains_key(&insn.offset) {
            let (dll, api) = &f.apirefs[&insn.offset];
            for name in generate_symbols(dll, api)? {
                res.push((
                    crate::rules::features::Feature::Api(crate::rules::features::ApiFeature::new(
                        &name, "",
                    )?),
                    insn.offset,
                ));
            }
        } else if f.outrefs.contains_key(&insn.offset) {
            let mut current_function = f;
            let mut current_instruction = insn;
            for _index in 0..5 {
                //}THUNK_CHAIN_DEPTH_DELTA
                if current_function.outrefs[&current_instruction.offset].len() == 1 {
                    let target = current_function.outrefs[&current_instruction.offset][0];
                    if let Ok(referenced_function) = self.report.get_function(target) {
                        //# TODO SMDA: implement this function for both jmp and call, checking if function has 1 instruction which refs an API
                        if referenced_function.is_api_thunk()? {
                            if referenced_function.apirefs.contains_key(&target) {
                                let (dll, api) = &referenced_function.apirefs[&target];
                                for name in generate_symbols(dll, api)? {
                                    res.push((
                                        crate::rules::features::Feature::Api(
                                            crate::rules::features::ApiFeature::new(&name, "")?,
                                        ),
                                        insn.offset,
                                    ));
                                }
                            }
                        } else if referenced_function.get_num_instructions()? == 1
                            && referenced_function.get_num_outrefs()? == 1
                        {
                            current_function = referenced_function;
                            current_instruction = referenced_function.get_instructions()?[0];
                        }
                    } else {
                        return Ok(res);
                    }
                }
            }
        }
        Ok(res)
    }

    fn xor_static(data: &[u8], i: u8) -> Result<Vec<u8>> {
        let mut res = vec![];
        for c in data {
            res.push(c ^ i);
        }
        Ok(res)
    }

    fn find_embedded_pe_headers(pbytes: &[u8]) -> Vec<(u64, u64, u8)> {
        let mut results = Vec::new();
        let start_offset = 64usize;
        let end = pbytes.len();

        let end_safe_zone = if end > 0x40 { end - 0x40 } else { 0 };
        let mut current_offset = start_offset;
        while current_offset < end_safe_zone {
            if pbytes[current_offset + 0x3E] == pbytes[current_offset + 0x3F] {
                let key = pbytes[current_offset + 0x3E];

                if pbytes[current_offset] ^ key == b'M' && pbytes[current_offset + 1] ^ key == b'Z'
                {
                    let e_lfanew = u32::from_le_bytes([
                        pbytes[current_offset + 0x3C] ^ key,
                        pbytes[current_offset + 0x3D] ^ key,
                        0,
                        0,
                    ]) as usize;

                    if current_offset + e_lfanew + 0x18 <= end_safe_zone
                        && pbytes[current_offset + e_lfanew] ^ key == b'P'
                        && pbytes[current_offset + e_lfanew + 1] ^ key == b'E'
                        && pbytes[current_offset + e_lfanew + 2] == key
                        && pbytes[current_offset + e_lfanew + 3] == key
                    {
                        results.push((
                            current_offset as u64,
                            (current_offset + e_lfanew) as u64,
                            key,
                        ));
                        current_offset = current_offset + e_lfanew + 4;
                        continue;
                    }
                }
            }
            current_offset += 1;
        }

        results
    }

    fn xor_with_key(bytes: &[u8], key: u8) -> Vec<u8> {
        bytes.iter().map(|&b| b ^ key).collect()
    }

    fn _carve_pe(pbytes: &[u8], offset: u64) -> Result<Vec<(u64, u64)>> {
        let mut mz_xor = vec![];
        for key in 0..255 {
            mz_xor.push((
                Extractor::xor_static(b"MZ", key)?,
                Extractor::xor_static(b"PE", key)?,
                key,
            ));
        }

        let pblen = pbytes.len();
        let mut todo = vec![];
        for (mzx, pex, key) in mz_xor {
            if let Some(ff) = pbytes[offset as usize..]
                .windows(mzx.len())
                .position(|window| window == mzx)
            {
                todo.push((ff, mzx, pex, key));
            }
        }
        let mut res = vec![];
        while let Some((off, mzx, pex, key)) = todo.pop() {
            // println!("{}", todo.len());

            //The MZ header has one field we will check
            //e_lfanew is at 0x3c
            let e_lfanew = off + 0x3C;
            if pblen < (e_lfanew + 4) {
                continue;
            }

            let ppp: [u8; 4] = Extractor::xor_static(&pbytes[e_lfanew..e_lfanew + 4], key)?
                .try_into()
                .map_err(|_| Error::InvalidRule(line!(), "aaa".to_string()))?;
            let newoff = u32::from_le_bytes(ppp);
            if let Some(ff) = pbytes[off + 1..]
                .windows(mzx.len())
                .position(|window| window == mzx)
            {
                todo.push((ff, mzx, pex.clone(), key));
            }
            let peoff = off + newoff as usize;
            if pblen < (peoff + 2) {
                continue;
            }
            if pbytes[peoff..peoff + 2] == pex {
                res.push((off as u64, key as u64));
            }
        }
        Ok(res)
    }
}

pub fn is_mov_imm_to_stack(ins: &Instruction) -> Result<bool> {
    if !ins.mnemonic.starts_with("mov") {
        return Ok(false);
    }

    if let Ok((dst, src)) = get_operands(ins) {
        if u64::from_str_radix(&src[2..], 16).is_ok() {
            for regname in ["ebp", "rbp", "esp", "rsp"] {
                if dst.contains(regname) {
                    return Ok(false);
                }
            }
        }
        return Ok(true);
    }
    Ok(false)
}

pub fn get_operands(ins: &Instruction) -> Result<(String, String)> {
    if let Some(s) = &ins.operands {
        let parts: Vec<&str> = s.split(',').collect();
        if parts.len() > 1 {
            return Ok((parts[0].to_string(), parts[1].to_string()));
        } else {
            return Ok((parts[0].to_string(), "".to_string()));
        }
    }
    Ok(("".to_string(), "".to_string()))
}

pub fn generate_symbols(dll: &Option<String>, symbol: &Option<String>) -> Result<Vec<String>> {
    let mut res = vec![];
    let mut dll_name = dll
        .clone()
        .ok_or_else(|| Error::InvalidRule(line!(), file!().to_string()))?;
    if dll_name.ends_with(".dll") {
        dll_name = dll_name[..dll_name.len() - 4].to_string();
    }
    let symbol_name = symbol
        .clone()
        .ok_or_else(|| Error::InvalidRule(line!(), file!().to_string()))?;
    res.push(format!("{}.{}", dll_name, symbol_name));

    if &symbol_name[..1] != "#" {
        res.push(symbol_name.clone());
    }

    //TODO
    if symbol_name.ends_with('A') || symbol_name.ends_with('W') {
        res.push(format!(
            "{}.{}",
            dll_name,
            symbol_name[..symbol_name.len() - 1].to_string()
        ));
        if &symbol_name[..1] != "#" {
            res.push(symbol_name[..symbol_name.len() - 1].to_string());
        }
    }
    Ok(res)
}

pub fn derefs(report: &DisassemblyReport, p: &u64) -> Result<Vec<u64>> {
    let mut res = vec![];
    let mut depth = 0;
    let mut pp = *p;
    loop {
        if !report.is_addr_within_memory_image(&pp)? {
            break;
        }
        res.push(pp);

        let bytes_: [u8; 4] = read_bytes(report, &pp, 4)?.try_into()?;
        let val = u32::from_le_bytes(bytes_) as u64;
        // sanity: pointer points to self
        if val == pp {
            break;
        }
        //sanity: avoid chains of pointers that are unreasonably deep
        depth += 1;
        if depth > 10 {
            break;
        }
        pp = val;
    }
    Ok(res)
}

pub fn read_bytes<'a>(
    report: &'a DisassemblyReport,
    offset: &u64,
    num_bytes: usize,
) -> Result<&'a [u8]> {
    let rva = offset - report.base_addr;
    let buffer_end = report.buffer.len() as u64;
    let end_of_string = rva + num_bytes as u64;
    if end_of_string > buffer_end {
        // println!("Offset: {}, Num bytes: {}, Buffer end: {}, End of string: {}", offset, num_bytes, buffer_end, end_of_string);
        // Err(Error::BufferOverflowError)
        Ok(&report.buffer[rva as usize..])
    } else {
        Ok(&report.buffer[rva as usize..end_of_string as usize])
    }
}

pub fn read_string(report: &DisassemblyReport, offset: &u64) -> Result<String> {
    let alen = detect_ascii_len(report, offset)?;
    if alen > 1 {
        let bytes = read_bytes(report, offset, alen)?;
        return Ok(std::str::from_utf8(bytes)?.to_string());
    }
    let ulen = detect_unicode_len(report, offset)?;
    if ulen > 2 {
        let bytes = read_bytes(report, offset, ulen)?;
        let utf16_units: Vec<u16> = bytes
            .chunks_exact(2)
            .map(|arr| u16::from_le_bytes([arr[0], arr[1]]))
            .collect();
        return Ok(std::string::String::from_utf16(&utf16_units)?);
    }
    Ok("".to_string())
}

pub fn detect_ascii_len(report: &DisassemblyReport, offset: &u64) -> Result<usize> {
    let buffer_len = report.buffer.len() as u64;
    let rva = offset.checked_sub(report.base_addr).ok_or_else(|| {
        std::io::Error::new(
            std::io::ErrorKind::Other,
            "Offset is out of bounds relative to the base address",
        )
    })?;

    if rva as usize >= report.buffer.len() {
        Err(std::io::Error::new(
            std::io::ErrorKind::Other,
            "RVA is beyond buffer length",
        ))?;
    }

    let ascii_len = report.buffer[rva as usize..]
        .iter()
        .take_while(|&&ch| ch != 0 && ch.is_ascii())
        .take_while(|&&ch| b"0123456789abcdefghijklmnopqrstuvwxyzABCDEFGHIJKLMNOPQRSTUVWXYZ!\"#$%&'()*+, -./:;<=>?@[\\]^_`{|}~ ".contains(&ch))
        .count();

    if rva + ascii_len as u64 >= buffer_len {
        Err(std::io::Error::new(
            std::io::ErrorKind::Other,
            "Buffer overflow detected while detecting ASCII length",
        ))?;
    }

    Ok(ascii_len)
}

pub fn detect_unicode_len(report: &DisassemblyReport, offset: &u64) -> Result<usize> {
    let mut unicode_len = 0;
    let mut rva = offset - report.base_addr;
    let mut ch = report.buffer[rva as usize];
    let mut second_char = report.buffer[rva as usize + 1];
    while ch < 127 && b"0123456789abcdefghijklmnopqrstuvwxyzABCDEFGHIJKLMNOPQRSTUVWXYZ!\"#$%&'()*+, -./:;<=>?@[\\]^_`{|}~ ".contains(&ch) && second_char == 0{
        unicode_len += 2;
        rva += 2;
        ch = report.buffer[rva as usize];
        second_char = report.buffer[rva as usize + 1];
    }
    if ch == 0 && second_char == 0 {
        return Ok(unicode_len);
    }
    Ok(0)
}

pub fn all_zeros(bytez: &[u8]) -> Result<bool> {
    let mut res = true;
    for b in bytez {
        res &= b == &0;
    }
    Ok(res)
}

pub fn is_padding(bytez: &[u8]) -> Result<bool> {
    Ok(bytez.iter().all(|&b| b == 0x00 || b == 0xFF))
}

pub fn is_security_cookie(f: &Function, insn: &Instruction) -> Result<bool> {
    //# security cookie check should use SP or BP
    if let Some(o) = &insn.operands {
        let operands: Vec<String> = o.split(',').map(|s| s.trim().to_string()).collect();
        if !["esp", "ebp", "rsp", "rbp"].contains(&&operands[1][..]) {
            return Ok(false);
        }
        for (index, block) in f.get_blocks()?.iter().enumerate() {
            //# expect security cookie init in first basic block within first bytes (instructions)
            //        block_instructions = [i for i in block.get_instructions()?]
            if index == 0 && insn.offset < (block.1[0].offset + 0x40) {
                //}SECURITY_COOKIE_BYTES_DELTA
                return Ok(true);
            }
            //# ... or within last bytes (instructions) before a return
            if block.1[block.1.len() - 1].mnemonic.starts_with("ret")
                && insn.offset > (block.1[block.1.len() - 1].offset - 0x40)
            {
                //SECURITY_COOKIE_BYTES_DELTA
                return Ok(true);
            }
        }
    }
    Ok(false)
}

pub fn to_u16(src: &[u8]) -> Result<Vec<u16>> {
    let mut res = vec![];
    if src.len() % 2 != 0 {
        return Ok(res);
    }
    let mut i = 0;
    while i < src.len() {
        let ch = u16::from_le_bytes(src[i..i + 2].try_into()?);
        res.push(ch);
        i += 2;
    }
    Ok(res)
}

fn extract_file_strings(buf: &[u8]) -> Result<Vec<(String, u64)>> {
    let mut res = vec![];
    for (s, a) in extract_ascii_strings(buf, 4)? {
        res.push((s, a));
    }
    for (s, a) in extract_unicode_strings(buf, 4)? {
        res.push((s, a));
    }
    Ok(res)
}

const ASCII_BYTE: &str = r##" !"#$%&'()*+,-\./0123456789:;<=>?@ABCDEFGHIJKLMNOPQRSTUVWXYZ\[\]^_\x60abcdefghijklmnopqrstuvwxyz{|}\\~\t"##;
const SLICE_SIZE: usize = 4096;

lazy_static::lazy_static! {
    static ref REPEATS: Vec<u8> = vec![b'A', 0, 0xfe, 0xff];
}

pub fn extract_ascii_strings(data: &[u8], min_length: usize) -> Result<Vec<(String, u64)>> {
    if data.first().map_or(false, |&b| {
        REPEATS.contains(&b) && buf_filled_with(data, &b)
    }) {
        return Ok(vec![]);
    }
    let re = regex::bytes::Regex::new(&format!(r##"([{}]{{{},}})"##, ASCII_BYTE, min_length))?;
    Ok(re
        .find_iter(data)
        .map(|d| {
            (
                std::string::String::from_utf8_lossy(d.as_bytes()).to_string(),
                d.start() as u64,
            )
        })
        .collect())
}
pub fn extract_unicode_strings(data: &[u8], min_length: usize) -> Result<Vec<(String, u64)>> {
    if data.len() < min_length * 2 {
        return Ok(vec![]);
    }

    let mut results = Vec::new();

    // regex pattern for UTF-16LE and UTF-16BE
    let re_le = regex::bytes::Regex::new(&format!(r"((?:[\x20-\x7E]\x00){{{},}})", min_length))?;
    let re_be = regex::bytes::Regex::new(&format!(r"((?:\x00[\x20-\x7E]){{{},}})", min_length))?;
    let re_utf8 = regex::bytes::Regex::new(&format!(r"((?:[\x20-\x7E]){{{},}})", min_length))?;

    // UTF-16LE
    for mat in re_le.find_iter(data) {
        let matched_bytes = mat.as_bytes();
        let utf16_units = matched_bytes
            .chunks(2)
            .map(|chunk| u16::from_le_bytes([chunk[0], chunk[1]]))
            .collect::<Vec<u16>>();
        if let Ok(decoded_string) = String::from_utf16(&utf16_units) {
            results.push((decoded_string, mat.start() as u64));
        }
    }

    // UTF-16BE
    for mat in re_be.find_iter(data) {
        let matched_bytes = mat.as_bytes();
        let utf16_units = matched_bytes
            .chunks(2)
            .map(|chunk| u16::from_be_bytes([chunk[1], chunk[0]]))
            .collect::<Vec<u16>>();
        if let Ok(decoded_string) = String::from_utf16(&utf16_units) {
            results.push((decoded_string, mat.start() as u64));
        }
    }

    // UTF-8
    for mat in re_utf8.find_iter(data) {
        let matched_bytes = mat.as_bytes();
        let decoded_string = String::from_utf8_lossy(matched_bytes).to_string();
        results.push((decoded_string, mat.start() as u64));
    }

    let cleaned_results = results
        .into_iter()
        .filter(|(s, _)| !s.trim().is_empty())
        .map(|(s, pos)| (clean_string(&s), pos))
        .collect::<Vec<(String, u64)>>();

    Ok(cleaned_results)
}

fn clean_string(s: &str) -> String {
    s.replace('\u{0000}', "")
        .chars()
        .filter(|c| c.is_ascii_graphic() || c.is_ascii_whitespace())
        .collect()
}

fn buf_filled_with(data: &[u8], character: &u8) -> bool {
    let dupe_chunk = vec![*character; SLICE_SIZE];
    let mut offset = 0;
    while offset < data.len() {
        let new_chunk = if offset + SLICE_SIZE >= data.len() {
            data[offset..].to_vec()
        } else {
            data[offset..offset + SLICE_SIZE].to_vec()
        };
        if dupe_chunk[..new_chunk.len()] != new_chunk {
            return false;
        }
        offset += SLICE_SIZE;
    }
    true
}<|MERGE_RESOLUTION|>--- conflicted
+++ resolved
@@ -1,27 +1,15 @@
 #![allow(dead_code, clippy::to_string_in_format_args)]
-
-use std::collections::HashMap;
-
-use smda::{
-    Disassembler,
-    function::{Function, Instruction},
-    report::DisassemblyReport,
-};
-
 use crate::{
     consts::{FileFormat, Os},
     error::Error,
     Result,
 };
-<<<<<<< HEAD
-=======
 use smda::{
     function::{Function, Instruction},
     report::DisassemblyReport,
     Disassembler,
 };
 use std::collections::HashMap;
->>>>>>> 6160b5bd
 
 #[derive(Debug, Clone)]
 struct InstructionS {
@@ -1092,15 +1080,13 @@
     num_bytes: usize,
 ) -> Result<&'a [u8]> {
     let rva = offset - report.base_addr;
-    let buffer_end = report.buffer.len() as u64;
+    let buffer_end = report.buffer.len();
     let end_of_string = rva + num_bytes as u64;
-    if end_of_string > buffer_end {
-        // println!("Offset: {}, Num bytes: {}, Buffer end: {}, End of string: {}", offset, num_bytes, buffer_end, end_of_string);
-        // Err(Error::BufferOverflowError)
-        Ok(&report.buffer[rva as usize..])
-    } else {
-        Ok(&report.buffer[rva as usize..end_of_string as usize])
-    }
+    if end_of_string > buffer_end as u64 {
+        return Err(Error::BufferOverflowError);
+    }
+
+    Ok(&report.buffer[rva as usize..end_of_string as usize])
 }
 
 pub fn read_string(report: &DisassemblyReport, offset: &u64) -> Result<String> {
