--- conflicted
+++ resolved
@@ -440,16 +440,9 @@
 
 pub fn calculate_dotnet_token_value(table: &'static str, rid: usize) -> Result<u64> {
     let table_number = table_name_2_index(table)?;
-<<<<<<< HEAD
-    Ok(
-        (((table_number & 0xFF) << clr::token::TABLE_SHIFT)
-            | (rid & clr::token::RID_MASK)) as u64,
-    )
+    Ok((((table_number & 0xFF) << clr::token::TABLE_SHIFT) | (rid & clr::token::RID_MASK)) as u64)
 }
 
 pub fn is_dotnet_mixed_mode(pe: &dnfile::DnPe) -> Result<bool>{
     return Ok(!pe.net()?.flags.contains(&dnfile::ClrHeaderFlags::IlOnly))
-=======
-    Ok((((table_number & 0xFF) << clr::token::TABLE_SHIFT) | (rid & clr::token::RID_MASK)) as u64)
->>>>>>> 7e11fc94
 }