--- conflicted
+++ resolved
@@ -600,9 +600,8 @@
     Ok((((table_number & 0xFF) << clr::token::TABLE_SHIFT) | (rid & clr::token::RID_MASK)) as u64)
 }
 
-<<<<<<< HEAD
-pub fn is_dotnet_mixed_mode(pe: &dnfile::DnPe) -> Result<bool>{
-    return Ok(!pe.net()?.flags.contains(&dnfile::ClrHeaderFlags::IlOnly))
+pub fn is_dotnet_mixed_mode(pe: &dnfile::DnPe) -> Result<bool> {
+    return Ok(!pe.net()?.flags.contains(&dnfile::ClrHeaderFlags::IlOnly));
 }
 
 ///map generic token to string or table row
@@ -625,8 +624,4 @@
 ///read user string from #US stream
 pub fn read_dotnet_user_string(pe: &dnfile::DnPe, token: &clr::token::Token) -> Result<String>{
     Ok(pe.net()?.metadata.get_us(token.rid())?)
-=======
-pub fn is_dotnet_mixed_mode(pe: &dnfile::DnPe) -> Result<bool> {
-    return Ok(!pe.net()?.flags.contains(&dnfile::ClrHeaderFlags::IlOnly));
->>>>>>> 26041e9e
 }